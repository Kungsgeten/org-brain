;;; org-brain.el --- Org-mode concept mapping         -*- lexical-binding: t; -*-

;; Copyright (C) 2017  Erik Sjöstrand
;; MIT License

;; Author: Erik Sjöstrand <sjostrand.erik@gmail.com>
;; Co-author (caching and extended visualize interface): https://github.com/analyticd
;; URL: http://github.com/Kungsgeten/org-brain
;; Keywords: outlines hypermedia
;; Package-Requires: ((emacs "25") (org "9"))
;; Version: 0.2

;;; Commentary:

;; org-brain implements a variant of concept mapping with org-mode, it is
;; inspired by The Brain software (http://thebrain.com). An org-brain is a
;; network of org-mode files, and you can get a visual overview of the
;; relationships between the files (kind of like a mind map): a file's parents
;; (other files which link to the file) and its children (files linked to from
;; the file). Files can also be browsed between via this overview.

;; All org files put into your `org-brain-path' directory will be considered as
;; "entries" (nodes, thoughts, pages, whatever you like to call them) in your
;; org-brain. An entry can link to other entries via an `org-mode' brain link,
;; for instance [[brain:index]]. You can also include search patterns in the
;; link, just like the `org-mode' file-link: [[brain:index::*Programming]].

;; You can use `org-brain-visualize' to see the relationships between entries,
;; quickly add parents/children/pins to an entry, and open them for editing. In
;; this view you may also have pinned entries, which will be shown at all times.
;; To pin an entry, add #+BRAIN_PIN: on a line in the beginning of the entry
;; file.

;;; Code:

(require 'cl)
(require 'org-element)
(require 'org-attach)
(require 'picture)
(require 'subr-x)

(defgroup org-brain nil
  "Org-mode concept mapping"
  :prefix "org-brain-"
  :group 'org)

(defcustom org-brain-path (expand-file-name "brain" org-directory)
  "The root directory of your org-brain.

`org-mode' files placed in this directory, or its subdirectories,
will be considered org-brain entries."
  :group 'org-brain
  :type '(directory))

(defcustom org-brain-children-headline-default-name "Brainchildren"
  "Default name for a headline containing links to org-brain entries.

This will be used by `org-brain-new-child'."
  :group 'org-brain
  :type '(string))

(defcustom org-brain-children-tag-default-name "brainchildren"
  "Default name for a tag on headline containing links to org-brain entries."
  :group 'org-brain
  :type '(string))

(defcustom org-brain-files-extension "org"
  "The extension for entry files in `org-brain-path'."
  :group 'org-brain
  :type '(string))

;;; Utils
(defun org-brain-flatten (obj)
  "Return a 1-dimensional list, given an n-dimensional list OBJ."
  (do* ((result (list obj))
        (node result))
       ((null node) (delete nil result))
    (cond ((consp (car node))
           (when (cdar node) (push (cdar node) (cdr node)))
           (setf (car node) (caar node)))
          (t (setf node (cdr node))))))

(defun org-brain-empty-string-p (string)
  "Return true if the STRING is empty or nil. Expects string type."
  (or (null string)
      (zerop (length (string-trim string)))))

;;; Logging
(defcustom org-brain-log nil
  "Set to nil to not write to *Messages* buffer."
  :group 'org-brain
  :type 'boolean)

(defun org-brain-log (msg)
  "Write MSG to the *Messages* buffer."
  (when org-brain-log
    (setq inhibit-message t)
    (message msg)
    (setq inhibit-message nil)))

;;; Caches
(defvar org-brain-files-cache nil "Cache for org-brain-files")
(defvar org-brain-parents-cache nil "Cache for org-brain-parents")
(defvar org-brain-children-cache nil "Cache for org-brain-children")
(defvar org-brain-pins-cache nil "Cache for org-brain-pins")

;;;###autoload
(defun org-brain-invalidate-all-caches ()
  "This is a convenience function for those who (occasionally)
  edit children, parents, i.e., entries in the Brainchildren
  node, or pins, outside the org-brain-visualize interface. In
  that case, you have to call this function manually. It is not
  needed if children, parents, and pins are added using the
  org-brain-visualize interface/mode."
  (interactive)
  (setq org-brain-files-cache nil)
  (setq org-brain-parents-cache nil)
  (setq org-brain-children-cache nil)
  (setq org-brain-pins-cache nil))

(defun org-brain-invalidate-files-cache ()
  "Set the org-brain-files-cache to nil."
  (org-brain-log "Invalidating org-brain file cache...")
  (setq org-brain-files-cache nil))

(defun org-brain-invalidate-parent-cache-entry (entry)
  "Set the cache element keyed by ENTRY to nil in the org-brain-parents-cache."
  (org-brain-log
   (format "Invalidating org-brain parent cache entry: %s ..." entry))
  (setq org-brain-parents-cache
        (cl-remove entry org-brain-parents-cache :test #'equal :key #'car)))

(defun org-brain-invalidate-child-cache-entry (entry)
  "Set the cache element keyed by ENTRY to nil in the org-brain-children-cache."
  (org-brain-log
   (format "Invalidating org-brain child cache entry: %s ..." entry))
  (setq org-brain-children-cache
        (cl-remove entry org-brain-children-cache :test #'equal :key #'car)))

(defun org-brain-invalidate-pins-cache ()
  "Set the org-brain-pins-cache to nil."
  (org-brain-log "Invalidating org-brain pin cache...")
  (setq org-brain-pins-cache nil))

;;;###autoload
(defun org-brain-build-caches ()
  "(Optional) It is not necessary to use this function as the
  caches are built lazily, automatically. However, this is just
  here if you want to do some cache building ahead of time, for
  instance during Emacs startup (at the cost of a longer Emacs
  startup) while you grab your coffee."
  (interactive)
  (org-brain-log "Eagerly building some of the org-brain caches..")
  (org-brain-files)
  (org-brain-pins))

(defun org-brain-files (&optional relative)
  "Get all org files (recursively) in `org-brain-path'.
If RELATIVE is t, then return relative paths and remove org extension."
  (unless org-brain-files-cache
    (org-brain-log "Updating org-brain-files-cache...")
    (make-directory org-brain-path t)
    (setq org-brain-files-cache
          (directory-files-recursively
           org-brain-path (format "\\.%s$" org-brain-files-extension))))
  (if relative
      (mapcar #'org-brain-path-entry-name org-brain-files-cache)
    org-brain-files-cache))

(defun org-brain-pins ()
  "Get list of org-brain entries with \"BRAIN_PIN\" keyword."
  (or org-brain-pins-cache
      (progn
        (org-brain-log "Updating org-brain-pins-cache...")
        (setq org-brain-pins-cache
              (remove nil
                      (mapcar
                       (lambda (entry)
                         (when (assoc "BRAIN_PIN" (org-brain-keywords entry))
                           entry))
                       (org-brain-files t)))))))

(defun org-brain-path-entry-name (path)
  "Get PATH as an org-brain entry name."
  (string-remove-suffix (concat "." org-brain-files-extension)
                        (file-relative-name path org-brain-path)))

(defun org-brain-entry-path (entry)
  "Get path of org-brain ENTRY."
  (expand-file-name (org-link-unescape (format "%s.%s" entry org-brain-files-extension))
                    org-brain-path))

(defun org-brain-parents (entry)
  "Get list of org-brain entries which links to ENTRY."
  (if (and org-brain-parents-cache
           (assoc entry org-brain-parents-cache))
      (cdr (assoc entry org-brain-parents-cache))
    (org-brain-log (format  "Updating org-brain-parents-cache for %s..." entry))
    (let ((parents (remove nil
                           (mapcar
                            (lambda (brainfile)
                              (let ((brainfile-entry (org-brain-path-entry-name brainfile)))
                                (unless (string-equal brainfile-entry entry)
                                  (org-element-map
                                      (with-temp-buffer
                                        (insert-file-contents brainfile)
                                        (org-element-parse-buffer))
                                      'link
                                    (lambda (link)
                                      (when (and (string-equal (org-element-property :type link) "brain")
                                                 (string-equal (car (split-string (org-element-property :path link) "::"))
                                                               entry))
                                        brainfile-entry))
                                    nil t))))
                            (org-brain-files)))))
      (push (cons entry . (parents)) org-brain-parents-cache)
      (cdr (assoc entry org-brain-parents-cache)))))

(defun org-brain-children (entry &optional exclude)
  "Get list of org-brain entries linked to from ENTRY.
You can choose to EXCLUDE an entry from the list."
  (if (and org-brain-children-cache
           (assoc entry org-brain-children-cache))
      (cdr (assoc entry org-brain-children-cache))
    (org-brain-log (format "Updating org-brain-children-cache for %s..." entry))
    (let ((children (delete
                     exclude
                     (delete-dups
                      (org-element-map
                          (with-temp-buffer
                            (ignore-errors (insert-file-contents (org-brain-entry-path entry)))
                            (org-element-parse-buffer))
                          'link
                        (lambda (link)
                          (when (string-equal (org-element-property :type link) "brain")
                            (let ((link-entry (car (split-string (org-element-property :path link) "::"))))
                              (unless (string-equal link-entry entry) link-entry)))))))))
      (push (cons entry . (children)) org-brain-children-cache)
      (cdr (assoc entry org-brain-children-cache)))))

(defun org-brain-keywords (entry)
  "Get alist of `org-mode' keywords and their values in org-brain ENTRY."
  (with-temp-buffer
    (ignore-errors (insert-file-contents (org-brain-entry-path entry)))
    (org-element-map (org-element-parse-buffer) 'keyword
      (lambda (kw)
        (cons (org-element-property :key kw)
              (org-element-property :value kw))))))

(defun org-brain-title (entry)
  "Get title of ENTRY. Use entry name if no title keyword is provided."
  (or (cdr (assoc "TITLE" (org-brain-keywords entry)))
      (org-link-unescape (file-name-base entry))))

;;;###autoload
(defun org-brain-insert-link ()
  "Insert a link to an org-brain entry and suggest a description."
  (interactive)
  (let* ((file (completing-read "Entry: " (org-brain-files t)))
         (title (org-brain-title file))
         (desc (read-string "Description: " title)))
    (insert (org-make-link-string (concat "brain:" file) desc))))

;;;###autoload
(defun org-brain-agenda ()
  "Like `org-agenda', but only for `org-brain-files'."
  (interactive)
  (let ((org-agenda-files (org-brain-files)))
    (org-agenda)))

;;;###autoload
(defun org-brain-open (&optional entry)
  "Open ENTRY file in `org-brain-path'. Prompt for ENTRY if not given."
  (interactive)
  (let ((split-path (split-string (or entry (completing-read "Entry: " (org-brain-files t)))
                                  "::")))
    (org-open-file (org-brain-entry-path (car split-path))
                   t nil (cadr split-path))))

(defun org-brain-link-activate-func (start end path _bracketp)
  "Links to non-existing org-brain files should have a different face."
  (when (not (member (org-link-unescape (car (split-string path "::")))
                     (org-brain-files t)))
    (put-text-property start end 'face '(org-warning org-link))))

(defun org-brain-link-complete ()
  "Create an org-link target string to a file in `org-brain-path'."
  (concat "brain:" (completing-read "Entry: " (org-brain-files t))))

(defun org-brain-link-tooltip (_window _object position)
  "Org-brain entry links have the entry's title as tooltip."
  (save-excursion
    (goto-char position)
    (org-brain-title
     (car (split-string (org-element-property :path (org-element-context)) "::")))))

(org-link-set-parameters "brain"
                         :complete 'org-brain-link-complete
                         :follow 'org-brain-open
                         :activate-func 'org-brain-link-activate-func
                         :help-echo 'org-brain-link-tooltip)

(defun org-brain-new-child (entry child)
  "In org-brain ENTRY, add a link to CHILD."
  (let ((entry-path (org-brain-entry-path entry)))
    (org-save-all-org-buffers)
    (unless (file-exists-p entry-path)
      (with-temp-file entry-path
        (make-directory (file-name-directory entry-path) t)))
<<<<<<< HEAD
    (with-current-buffer (find-file-noselect entry-path)
      (goto-char (point-min))
      (save-excursion
        (if (re-search-forward
               (format "^\\*.*:%s:.*$" org-brain-children-tag-default-name)
               nil t)
            (progn
              (end-of-line)
              (insert (format "\n- [[brain:%s][%s]]"
                              child (org-brain-title child)))
              (save-buffer))
          (goto-char (point-max))
          (insert (format "\n\n* %s    :%s:\n- [[brain:%s][%s]]"
                          org-brain-children-headline-default-name
                          org-brain-children-tag-default-name
                          child
                          (org-brain-title child)))
          (save-buffer))))))

(defun org-brain-remove-child (entry child)
  "In org-brain ENTRY, remove CHILD link. This doesn't delete the
  file pointed to by the link, just the link."
  (let ((entry-path (org-brain-entry-path entry)))
    (org-save-all-org-buffers)
    (org-brain-invalidate-child-cache-entry entry)
    (with-current-buffer (find-file-noselect entry-path)
      (goto-char (point-min))
      (save-excursion
        (re-search-forward
         (format "^\\*.*:%s:.*$" org-brain-children-tag-default-name) nil t)
        (beginning-of-line)
        (re-search-forward
         (format "^ *- \\[\\[brain:%s.*$" child) nil t)
        (beginning-of-line)
        (looking-at (format "^ *- \\[\\[brain:%s.*$" child))
        (kill-line 1)
        (save-buffer)))))
=======
    (or (org-map-entries (lambda ()
                           (end-of-line)
                           (insert (format "\n- [[brain:%s][%s]]" child (org-brain-title child)))
                           (save-buffer))
                         (format "+%s" org-brain-children-tag-default-name)
                         (list entry-path))
        (with-current-buffer (get-file-buffer entry-path)
          (goto-char (point-max))
          (insert (format "\n\n* %s    :%s:\n- [[brain:%s][%s]]"
                          org-brain-children-tag-default-name
                          org-brain-children-headline-default-name
                          child
                          (org-brain-title child)))
          (save-buffer)))))
>>>>>>> 18994abf

(defun org-brain-remove-child (entry child)
  "In org-brain ENTRY, remove CHILD link. This doesn't delete the
  file pointed to by the link, just the link."
  (let ((entry-path (org-brain-entry-path entry)))
    (org-save-all-org-buffers)
    (with-current-buffer (find-file-noselect entry-path)
      (goto-char (point-min))
      (save-excursion
        (re-search-forward
         (format "^\\*.*:%s:.*$" org-brain-children-tag-default-name) nil t)
        (beginning-of-line)
        (re-search-forward
         (format "^ *- \\[\\[brain:%s.*$" child) nil t)
        (beginning-of-line)
        (looking-at (format "^ *- \\[\\[brain:%s.*$" child))
        (kill-line 1)
        (save-buffer)
        (org-brain-invalidate-child-cache-entry entry)))))

(defun org-brain-insert-visualize-button (entry)
  "Insert a button, which runs `org-brain-visualize' on ENTRY when clicked."
  (insert-text-button
   (org-brain-title entry)
   'action (lambda (_x) (org-brain-visualize entry))
   'follow-link t))

(defvar org-brain--visualizing-entry nil
  "The last entry argument to `org-brain-visualize'.")

;;;###autoload
(defun org-brain-rename-entry (entry newname)
  "Rename org-brain ENTRY to NEWNAME.
If run interactively the user will be prompted for ENTRY and NEWNAME.

All links to ENTRY in `org-brain-path' files will be converted to
NEWENTRY. The ENTRY file will also be renamed."
  (interactive
   (list (completing-read "Entry to rename: " (org-brain-files t) nil t
                          (when (equal major-mode 'org-brain-visualize-mode)
                            org-brain--visualizing-entry))
         (read-string "New name: ")))
  (let ((oldfile (org-brain-entry-path entry))
        (newfile (org-brain-entry-path newname)))
    (org-brain-invalidate-files-cache)  ; Invalidate cache
    (mapc
     (lambda (brainfile)
       (with-temp-buffer
         (insert-file-contents brainfile)
         (let ((data (org-element-parse-buffer)))
           (when (org-element-map data 'link
                   (lambda (link)
                     (let ((link-parts (split-string (org-element-property :path link) "::")))
                       (when (and (string-equal (car link-parts) entry)
                                  (string-equal (org-element-property :type link) "brain"))
                         (org-element-put-property
                          link :path (string-join (cons newname (cdr link-parts)) "::"))))))
             (delete-region (point-min) (point-max))
             (insert (org-element-interpret-data data))
             (write-region nil nil brainfile)
             (when (get-file-buffer brainfile)
               (with-current-buffer (get-file-buffer brainfile)
                 (find-alternate-file brainfile)))))))
     (org-brain-files))
    (when (string-equal org-brain--visualizing-entry entry)
      (setq org-brain--visualizing-entry newname))
    (when (file-exists-p oldfile)
      (make-directory (file-name-directory newfile) t)
      (cond
       ((vc-backend oldfile) (vc-rename-file oldfile newfile))
       (t
        (rename-file oldfile newfile)
        (when (get-file-buffer oldfile)
          (with-current-buffer (get-file-buffer oldfile)
            (set-visited-file-name newfile t t))))))))

(defcustom org-brain-ignored-resource-links '("brain" "fuzzy" "radio")
  "`org-link-types' which shouldn't be shown as resources in `org-brain-visualize'."
  :group 'org-brain
  :type '(repeat string))

(defun org-brain-resources (entry)
  "Get alist of links in ENTRY, excluding `org-brain-ignored-resource-links'.
The car is the resource's heading (nil if no heading) and the cdr
is (raw-link description)."
  (with-temp-buffer
    (delay-mode-hooks
      (org-mode)
      (ignore-errors (insert-file-contents (org-brain-entry-path entry)))
      (let* ((data (org-element-parse-buffer))
             (buffer-file-name (org-brain-entry-path entry))
             (default-directory (file-name-directory buffer-file-name)))
        (append
         ;; Attachments
         (org-brain-flatten
          (org-element-map data 'headline
            (lambda (headline)
              (when (member "ATTACH" (org-element-property :tags headline))
                (goto-char (org-element-property :begin headline))
                (let ((attach-dir (org-attach-dir t)))
                  (mapcar (lambda (attachment)
                            (cons (org-element-property :raw-value headline)
                                  (list (format "file:%s"
                                                (org-link-escape
                                                 (expand-file-name attachment attach-dir)))
                                        attachment)))
                          (org-attach-file-list attach-dir)))))))
         ;; Links
         (delete-dups
          (org-element-map data 'link
            (lambda (link)
              (unless (member (org-element-property :type link) org-brain-ignored-resource-links)
                (cons (progn
                        (goto-char (org-element-property :begin link))
                        (ignore-errors (org-get-heading t t)))
                      (list (org-element-property :raw-link link)
                            (car (org-element-contents link)))))))))))))

(defun org-brain-insert-resource-button (resource &optional indent)
  "Insert a new line with a RESOURCE button, indented by INDENT spaces."
  (insert (make-string (or indent 0) ?\ ) "- ")
  (insert-text-button
   (or (car (cddr resource)) (cadr resource))
   'action (lambda (_x)
             (org-open-link-from-string (cadr resource)))
   'follow-link t)
  (insert "\n"))

(defun org-brain--visualize-get-headline ()
  "Get a headline at point in `org-brain--visualizing-entry'.
If no headline is found, use `org-brain-children-headline-default-name'."
  (save-excursion
    (end-of-line)
    (let ((entry-path (org-brain-entry-path org-brain--visualizing-entry)))
      (if (re-search-backward "^\*+ *\\(.*\\)" nil t)
          (match-string 1)
        (org-save-all-org-buffers)
        (unless (file-exists-p entry-path)
          (with-temp-file entry-path
            (make-directory (file-name-directory entry-path) t)))
        (or (car (org-map-entries (lambda () (org-get-heading t t))
                                  "+brainchildren"
                                  (list entry-path)))
            (with-current-buffer (get-file-buffer entry-path)
              (goto-char (point-max))
              (insert (format "\n\n* %s    :brainchildren:"
                              org-brain-children-headline-default-name))
              (save-buffer)
              (org-get-heading t t)))))))

(defun org-brain-visualize-add-resource-link (link &optional description prompt)
  "Insert LINK with DESCRIPTION in `org-brain--visualizing-entry'.
Where to insert LINK is guessed with `org-brain--visualize-get-headline'.
If PROMPT is non nil, use `org-insert-link' even if not being run interactively."
  (interactive "i")
  (if (not (eq major-mode 'org-brain-visualize-mode))
      (error "Not in org-brain-visualize-mode")
    (let ((heading (org-brain--visualize-get-headline))
          (position (point))
          (entry-path (org-brain-entry-path org-brain--visualizing-entry)))
      (with-temp-file entry-path
        (insert-file-contents entry-path)
        (delay-mode-hooks
          (org-mode)
          (goto-char (org-find-exact-headline-in-buffer heading))
          (when-let (property-block (org-get-property-block))
            (goto-char (cdr property-block)))
          (end-of-line)
          (insert "\n- ")
          (if (and link (not prompt))
              (insert (format "%s" (org-make-link-string link description)))
            (org-insert-link nil link description))))
      (when (get-file-buffer entry-path)
        (kill-buffer (get-file-buffer entry-path)))
      (revert-buffer)
      (goto-char position))))

(defun org-brain-visualize-paste-link ()
  "Add `current-kill' as a resource link."
  (interactive)
  (org-brain-visualize-add-resource-link (current-kill 0) nil t))

(defun org-brain-visualize-add-attachment ()
  "Add an attachment to `org-brain--visualize-get-headline'."
  (interactive)
  (if (not (eq major-mode 'org-brain-visualize-mode))
      (error "Not in org-brain-visualize-mode")
    (let* ((heading (org-brain--visualize-get-headline))
           (position (point))
           (entry-path (org-brain-entry-path org-brain--visualizing-entry))
           (existing-buffer (find-buffer-visiting entry-path)))
      (delay-mode-hooks
        (with-current-buffer (find-file entry-path)
          (goto-char (org-find-exact-headline-in-buffer heading))
          (call-interactively #'org-attach-attach)
          (save-buffer)
          (if existing-buffer
              (switch-to-buffer "*org-brain*")
            (kill-this-buffer)))
        (revert-buffer)
        (goto-char position)))))


;;;###autoload
(defun org-brain-visualize (entry &optional ignored-siblings nofocus)
  "View a concept map with ENTRY at the center.
IGNORED-SIBLINGS, a list of org-brain entries, can be provided to
ignore certain sibling links to show. Unless NOFOCUS is non-nil,
the concept map buffer will gain focus."
  (interactive
   (list (completing-read
          "Entry: " (org-brain-files t) nil nil
          (when (and (eq major-mode 'org-mode)
                     (member (buffer-file-name)
                             (org-brain-files)))
            (org-brain-path-entry-name (buffer-file-name))))))
  (with-current-buffer (get-buffer-create "*org-brain*")
    (read-only-mode -1)
    (delete-region (point-min) (point-max))
    ;; Pinned entries
    (insert "PINNED:")
    (mapc (lambda (pin)
            (insert "  ")
            (org-brain-insert-visualize-button pin))
          (org-brain-pins))
    (insert "\n\n\n")
    ;; Draw parent entries and siblings
    (let ((parent-positions nil)
          (max-width 0))
      (mapc (lambda (parent)
              (push parent ignored-siblings)
              (let ((children-links (set-difference
                                     (org-brain-children parent entry)
                                                 ignored-siblings))
                    (col-start (+ 3 max-width))
                    (parent-title (org-brain-title parent)))
                (goto-line 4)
                (mapc
                 (lambda (child)
                   (picture-forward-column col-start)
                   (insert (make-string (1+ (length parent-title)) ?\ ) "/ ")
                   (org-brain-insert-visualize-button child)
                   (setq max-width (max max-width (current-column)))
                   (newline (forward-line 1))
                   (push child ignored-siblings))
                 children-links)
                (goto-line 4)
                (forward-line (1- (length children-links)))
                (picture-forward-column col-start)
                (push (cons (picture-current-line)
                            (+ (current-column) (/ (length parent-title) 2)))
                      parent-positions)
                (org-brain-insert-visualize-button parent)
                (setq max-width (max max-width (current-column)))
                (when children-links
                  (delete-char (length parent-title)))))
            (org-brain-parents entry))
      ;; Draw lines
      (when parent-positions
        (let ((maxline (line-number-at-pos (point-max))))
          ;; Bottom line
          (goto-line maxline)
          (picture-forward-column (cdar (last parent-positions)))
          (picture-move-down 1)
          (insert (make-string (1+ (- (cdar parent-positions)
                                      (cdar (last parent-positions))))
                               ?-))
          ;; Lines from parents to bottom
          (mapc (lambda (pos)
                  (goto-line (car pos))
                  (picture-forward-column (cdr pos))
                  (while (< (line-number-at-pos (point))
                            maxline)
                    (picture-move-down 1)
                    (insert "|")
                    (unless (looking-at-p "\n") (delete-char 1)))
                  (picture-move-down 1)
                  (ignore-errors
                    (delete-char 1))
                  (insert "*"))
                parent-positions)
          ;; Line to main entry
          (move-to-column (/ (+ (cdar (last parent-positions))
                                (cdar parent-positions))
                             2))
          (delete-char 1)
          (when (> (length parent-positions) 1)
            (insert "*")
            (backward-char 1)
            (picture-move-down 1)
            (insert "|")
            (picture-move-down 1))
          (insert "V"))))
    ;; Insert main entry name
    (picture-move-down 1)
    (let ((half-title-length (/ (length (org-brain-title entry)) 2)))
      (if (>= half-title-length (current-column))
          (delete-char (- (current-column)))
        (ignore-errors
          (delete-char (- half-title-length)))))
    (let ((entry-pos (point)))
      (insert (org-brain-title entry) "\n\n")
      ;; Insert entry children
      (mapc (lambda (child)
              (let ((child-title (org-brain-title child)))
                (when (> (+ (current-column) (length child-title))
                         fill-column)
                  (insert "\n"))
                (org-brain-insert-visualize-button child)
                (insert "  ")))
            (org-brain-children entry))
      ;; Insert headlines and resources in entry file
      (insert "\n\n-----------------------------------------------\n\n")
      (let ((resources (org-brain-resources entry)))
        ;; Top level resources
        (when (mapc #'org-brain-insert-resource-button
                    (cl-remove-if (lambda (x) (eq nil (car x))) resources))
          (insert "\n"))
        (org-element-map (with-temp-buffer
                           (ignore-errors (insert-file-contents (org-brain-entry-path entry)))
                           (delay-mode-hooks
                             (org-mode)
                             (org-element-parse-buffer)))
            'headline
          (lambda (headline)
            (let ((head-title (org-element-property :raw-value headline)))
              (insert (make-string (org-element-property :level headline) ?*) " ")
              (insert-text-button
               head-title
               'action (lambda (_x)
                         (org-open-file (org-brain-entry-path entry)
                                        nil nil
                                        (concat "*" head-title)))
               'follow-link t)
              (insert "\n")
              ;; Headline resources
              (when (mapc (lambda (resource)
                            (org-brain-insert-resource-button
                             resource (1+ (org-element-property :level headline))))
                          (cl-remove-if
                           (lambda (x) (string-equal head-title (car x))) resources))
                (insert "\n"))))))
      ;; Finishing
      (org-brain-visualize-mode)
      (goto-char entry-pos)
      (unless nofocus (pop-to-buffer "*org-brain*"))))
  (setq org-brain--visualizing-entry entry))

(defun org-brain-visualize-revert (_ignore-auto _noconfirm)
  "Revert function for `org-brain-visualize-mode'."
  (org-brain-visualize org-brain--visualizing-entry nil t))

(defun org-brain-visualize-open ()
  "Open the entry file last visited by `org-brain-visualize'."
  (interactive)
  (org-brain-open org-brain--visualizing-entry))

(defcustom org-brain-batch-separator ";"
  "When adding children and parents, this string allows for batch input."
  :group 'org-brain
  :type '(string))

(defun org-brain-visualize-add-child (child)
  "Add CHILD link to entry last visited by `org-brain-visualize'.
CHILD can hold multiple entries, by using `org-brain-batch-separator'."
  (interactive
   (list (completing-read "Child: " (org-brain-files t))))
  (org-brain-invalidate-files-cache)    ; Invalidate cache
  (org-brain-invalidate-child-cache-entry
   org-brain--visualizing-entry)        ; Invalidate cache
  (dolist (c (split-string child org-brain-batch-separator t " +"))
    (org-brain-new-child org-brain--visualizing-entry c))
  (when (string-equal (buffer-name) "*org-brain*")
    (revert-buffer)))

(defun org-brain-visualize-remove-child (child)
  "Prompt user for child(ren) of entry last visited by
  `org-brain-visualize' to remove and then remove it/them. This
  does not delete the file pointed to by the child link."
  (interactive
   (list (completing-read "Child: "
                          (org-brain-children org-brain--visualizing-entry))))
  (org-brain-invalidate-files-cache)    ; Invalidate cache
  (org-brain-invalidate-child-cache-entry
   org-brain--visualizing-entry)        ; Invalidate cache
  (dolist (c (split-string child org-brain-batch-separator t " +"))
    (org-brain-remove-child org-brain--visualizing-entry c))
<<<<<<< HEAD
=======
  ;; (org-brain-remove-child org-brain--visualizing-entry)
>>>>>>> 18994abf
  (when (string-equal (buffer-name) "*org-brain*")
    (revert-buffer)))

(defun org-brain-visualize-add-parent (parent)
  "In PARENT add link to entry last visited by `org-brain-visualize'.
PARENT can hold multiple entries, by using `org-brain-batch-separator'."
  (interactive
   (list (completing-read "Parent: " (org-brain-files t))))
  (org-brain-invalidate-files-cache)    ; Invalidate cache
  (org-brain-invalidate-parent-cache-entry
   org-brain--visualizing-entry)        ; Invalidate cache
  (dolist (p (split-string parent org-brain-batch-separator t " +"))
    (org-brain-new-child p org-brain--visualizing-entry))
  (when (string-equal (buffer-name) "*org-brain*")
    (revert-buffer)))

(defun org-brain-visualize-remove-parent (parent)
  "In PARENT remove link to entry last visited by `org-brain-visualize'.
PARENT can hold multiple entries, by using `org-brain-batch-separator'."
  (interactive
   (list (completing-read "Parent: "
                          (org-brain-parents org-brain--visualizing-entry))))
  (org-brain-invalidate-files-cache)    ; Invalidate cache
  (org-brain-invalidate-parent-cache-entry
   org-brain--visualizing-entry)        ; Invalidate cache
  (dolist (p (split-string parent org-brain-batch-separator t " +"))
    (org-brain-remove-child p org-brain--visualizing-entry))
  (when (string-equal (buffer-name) "*org-brain*")
    (revert-buffer)))

(defun org-brain-visualize-add-pin ()
  "Add \"#+BRAIN_PIN:\" to entry last visited by
  `org-brain-visualize' if it doesn't already exist."
  (interactive)
  (org-brain-invalidate-pins-cache)    ; Invalidate cache
  (org-brain-add-pin org-brain--visualizing-entry)
  (when (string-equal (buffer-name) "*org-brain*")
    (revert-buffer)))

(defun org-brain-add-pin (entry)
  "In org-brain ENTRY, add \"#+BRAIN_PIN:\"."
  (let ((entry-path (org-brain-entry-path entry)))
    (org-save-all-org-buffers)
    (with-current-buffer (find-file-noselect entry-path)
      (when (not (assoc "BRAIN_PIN" (org-brain-keywords entry)))
        (goto-char (point-min))
        (insert "#+BRAIN_PIN:\n")
        (save-buffer)))))

(defun org-brain-visualize-remove-pin ()
  "Remove \"#+BRAIN_PIN:\" from entry last visited by
  `org-brain-visualize' if it exists."
  (interactive)
  (org-brain-invalidate-pins-cache)    ; Invalidate cache
  (org-brain-remove-pin org-brain--visualizing-entry)
  (when (string-equal (buffer-name) "*org-brain*")
    (revert-buffer)))

(defun org-brain-remove-pin (entry)
  "In org-brain ENTRY, remove \"#+BRAIN_PIN:\" if it exists."
  (let ((entry-path (org-brain-entry-path entry)))
    (org-save-all-org-buffers)
    (with-current-buffer (find-file-noselect entry-path)
      (when (assoc "BRAIN_PIN" (org-brain-keywords entry))
        (goto-char (point-min))
        (re-search-forward "^#\\+BRAIN_PIN:.*$")
        (beginning-of-line)
        (when (looking-at "^#\\+BRAIN_PIN:.*$")
            (kill-line)
            (save-buffer))))))

(defun org-brain-visualize-add-or-change-title ()
  "In current org-brain ENTRY, add \"#+TITLE:\" with title value acquired
  and required from user."
  (interactive)
  (let ((title (read-string "Title: ")))
    (loop while (org-brain-empty-string-p title) do
          (setq title (read-string
                       "Title must have a value, please enter title: ")))
    (org-brain-add-or-change-title title org-brain--visualizing-entry)
    (when (string-equal (buffer-name) "*org-brain*")
      (revert-buffer))))

(defun org-brain-add-or-change-title (title entry)
  "In the ENTRY, add the TITLE. If the ENTRY already has a TITLE,
  first remove it and then add the new TITLE."
  (let ((entry-path (org-brain-entry-path entry)))
    (org-save-all-org-buffers)
    (with-current-buffer (find-file-noselect entry-path)
      (if (not (assoc "TITLE" (org-brain-keywords entry)))
          (progn
            (goto-char (point-min))
            (insert (format "#+TITLE: %s\n" title))
            (save-buffer))
        ;; Remove #+TITLE: ... and create new one
          (goto-char (point-min))
          (re-search-forward "^#\\+TITLE: +.*$")
          (beginning-of-line)
          (when (looking-at "^#\\+TITLE: +.*$")
            (kill-line)
            (goto-char (point-min))
            (insert (format "#+TITLE: %s\n" title))
            (save-buffer))))))

(defun org-brain-visualize-remove-title ()
  "Remove \"#+TITLE:\" line from entry last visited by
  `org-brain-visualize' if it exists."
  (interactive)
  (org-brain-remove-title org-brain--visualizing-entry)
  (when (string-equal (buffer-name) "*org-brain*")
    (revert-buffer)))

(defun org-brain-remove-title (entry)
  "In org-brain ENTRY, remove \"#+TITLE:\" if it exists."
  (let ((entry-path (org-brain-entry-path entry)))
    (org-save-all-org-buffers)
    (with-current-buffer (find-file-noselect entry-path)
      (when (assoc "TITLE" (org-brain-keywords entry))
        (goto-char (point-min))
        (re-search-forward "^#\\+TITLE:.*$")
        (beginning-of-line)
        (when (looking-at "^#\\+TITLE:.*$")
            (kill-line)
            (save-buffer))))))

(define-derived-mode org-brain-visualize-mode
  special-mode  "Org-brain Visualize"
  "Major mode for `org-brain-visualize'.
\\{org-brain-visualize-mode-map}"
  (setq revert-buffer-function #'org-brain-visualize-revert))

(define-key org-brain-visualize-mode-map "p" 'org-brain-visualize-add-parent)
(define-key org-brain-visualize-mode-map "P" 'org-brain-visualize-remove-parent)
(define-key org-brain-visualize-mode-map "c" 'org-brain-visualize-add-child)
(define-key org-brain-visualize-mode-map "C" 'org-brain-visualize-remove-child)
(define-key org-brain-visualize-mode-map "n" 'org-brain-visualize-add-pin)
(define-key org-brain-visualize-mode-map "N" 'org-brain-visualize-remove-pin)
(define-key org-brain-visualize-mode-map "t" 'org-brain-visualize-add-or-change-title)
(define-key org-brain-visualize-mode-map "T" 'org-brain-visualize-remove-title)
(define-key org-brain-visualize-mode-map "j" 'forward-button)
(define-key org-brain-visualize-mode-map "k" 'backward-button)
(define-key org-brain-visualize-mode-map [?\t] 'forward-button)
(define-key org-brain-visualize-mode-map [backtab] 'backward-button)
(define-key org-brain-visualize-mode-map "o" 'org-brain-visualize-open)
(define-key org-brain-visualize-mode-map "f" 'org-brain-visualize)
(define-key org-brain-visualize-mode-map "r" 'org-brain-rename-entry)
(define-key org-brain-visualize-mode-map "l" 'org-brain-visualize-add-resource-link)
(define-key org-brain-visualize-mode-map "a" 'org-brain-visualize-add-attachment)
(define-key org-brain-visualize-mode-map "\C-y" 'org-brain-visualize-paste-link)

(provide 'org-brain)
;;; org-brain.el ends here<|MERGE_RESOLUTION|>--- conflicted
+++ resolved
@@ -307,7 +307,6 @@
     (unless (file-exists-p entry-path)
       (with-temp-file entry-path
         (make-directory (file-name-directory entry-path) t)))
-<<<<<<< HEAD
     (with-current-buffer (find-file-noselect entry-path)
       (goto-char (point-min))
       (save-excursion
@@ -345,22 +344,6 @@
         (looking-at (format "^ *- \\[\\[brain:%s.*$" child))
         (kill-line 1)
         (save-buffer)))))
-=======
-    (or (org-map-entries (lambda ()
-                           (end-of-line)
-                           (insert (format "\n- [[brain:%s][%s]]" child (org-brain-title child)))
-                           (save-buffer))
-                         (format "+%s" org-brain-children-tag-default-name)
-                         (list entry-path))
-        (with-current-buffer (get-file-buffer entry-path)
-          (goto-char (point-max))
-          (insert (format "\n\n* %s    :%s:\n- [[brain:%s][%s]]"
-                          org-brain-children-tag-default-name
-                          org-brain-children-headline-default-name
-                          child
-                          (org-brain-title child)))
-          (save-buffer)))))
->>>>>>> 18994abf
 
 (defun org-brain-remove-child (entry child)
   "In org-brain ENTRY, remove CHILD link. This doesn't delete the
@@ -748,10 +731,6 @@
    org-brain--visualizing-entry)        ; Invalidate cache
   (dolist (c (split-string child org-brain-batch-separator t " +"))
     (org-brain-remove-child org-brain--visualizing-entry c))
-<<<<<<< HEAD
-=======
-  ;; (org-brain-remove-child org-brain--visualizing-entry)
->>>>>>> 18994abf
   (when (string-equal (buffer-name) "*org-brain*")
     (revert-buffer)))
 
